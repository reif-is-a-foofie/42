"""FastAPI backend for 42."""

from fastapi import FastAPI, HTTPException, UploadFile, File
from fastapi.middleware.cors import CORSMiddleware
from pydantic import BaseModel
from typing import List, Dict, Optional, Any
import uvicorn
from loguru import logger

from .config import load_config
from .embedding import EmbeddingEngine
from .vector_store import VectorStore
from .chunker import Chunker
from .github import GitHubExtractor
from .llm import LLMEngine
from .cluster import ClusteringEngine


# Pydantic models
class QueryRequest(BaseModel):
    question: str
    model: str = "llama3.2"
    top_k: int = 5


class QueryResponse(BaseModel):
    question: str
    response: str
    model: str
    status: str
    prompt_length: Optional[int] = None
    error: Optional[str] = None


class ImportResponse(BaseModel):
    path: str
    chunks: int
    status: str
    error: Optional[str] = None


class ReclusterResponse(BaseModel):
    clusters: int
    status: str
    error: Optional[str] = None


class StatusResponse(BaseModel):
    qdrant: bool
    ollama: bool
    models: List[str]
    total_chunks: int
    total_clusters: int
    embedding_model: str


class LearnRequest(BaseModel):
    name: str
    url: str
    source_type: str
    domain: str
    description: str = ""


class LearnResponse(BaseModel):
    source_id: str
    name: str
    status: str
    error: Optional[str] = None


# Initialize FastAPI app
app = FastAPI(
    title="42 API",
    description="Code analysis and querying system",
    version="1.0.0"
)

# Add CORS middleware
app.add_middleware(
    CORSMiddleware,
    allow_origins=["*"],
    allow_credentials=True,
    allow_methods=["*"],
    allow_headers=["*"],
)


<<<<<<< HEAD
# Initialize components
try:
    config = load_config()
    embedding_engine = EmbeddingEngine()
    vector_store = VectorStore()
    chunker = Chunker()
    github_extractor = GitHubExtractor()
    llm_engine = LLMEngine()
    clustering_engine = ClusteringEngine()
    logger.info("All components initialized successfully")
except Exception as e:
    logger.error(f"Failed to initialize components: {e}")
    raise
=======
# Component factory functions to avoid global state
def get_config():
    """Get configuration instance."""
    return load_config()

def get_embedding_engine():
    """Get embedding engine instance."""
    return EmbeddingEngine()

def get_vector_store():
    """Get vector store instance."""
    return VectorStore()

def get_chunker():
    """Get chunker instance."""
    return Chunker()

def get_github_extractor():
    """Get GitHub extractor instance."""
    return GitHubExtractor()

def get_llm_engine():
    """Get LLM engine instance."""
    return LLMEngine()

def get_clustering_engine():
    """Get clustering engine instance."""
    return ClusteringEngine()
>>>>>>> 8ec39b4b


@app.get("/")
async def root():
    """Root endpoint."""
    return {"message": "42 API is running", "version": "1.0.0"}


@app.post("/ask", response_model=QueryResponse)
async def ask_question(request: QueryRequest):
    """Ask a question about the codebase."""
    try:
        # Get component instance
        llm_engine = get_llm_engine()
        
        result = llm_engine.query(
            request.question, 
            request.model, 
            request.top_k
        )
        
        return QueryResponse(
            question=result["question"],
            response=result["response"],
            model=result["model"],
            status=result["status"],
            prompt_length=result.get("prompt_length"),
            error=result.get("error")
        )
        
    except Exception as e:
        logger.error(f"Query failed: {e}")
        raise HTTPException(status_code=500, detail=str(e))


@app.post("/import/file", response_model=ImportResponse)
async def import_file(file: UploadFile = File(...)):
    """Import a single file."""
    try:
        # Read file content
        content = await file.read()
        text = content.decode('utf-8')
        
        # Get component instances  
        chunker = get_chunker()
        embedding_engine = get_embedding_engine()
        vector_store = get_vector_store()
        
        # Chunk the file
        chunks = chunker.chunk_text(text, file.filename)
        
        # Embed chunks
        vectors = []
        for chunk in chunks:
            vector = embedding_engine.embed_text(chunk.text)
            vectors.append(vector)
        
        # Store in vector database
        points = []
        for i, (chunk, vector) in enumerate(zip(chunks, vectors)):
            from qdrant_client.models import PointStruct
            point = PointStruct(
                id=hash(f"{file.filename}_{i}") % (2**63),
                vector=vector,
                payload={
                    "text": chunk.text,
                    "file_path": file.filename,
                    "start_line": chunk.start_line,
                    "end_line": chunk.end_line,
                    "metadata": chunk.metadata or {}
                }
            )
            points.append(point)
        
        vector_store.upsert(points)
        
        return ImportResponse(
            path=file.filename,
            chunks=len(chunks),
            status="success"
        )
        
    except Exception as e:
        logger.error(f"File import failed: {e}")
        return ImportResponse(
            path=file.filename,
            chunks=0,
            status="error",
            error=str(e)
        )


@app.post("/import/folder", response_model=ImportResponse)
async def import_folder(path: str):
    """Import a folder recursively."""
    try:
        # Get component instances
        chunker = get_chunker()
        embedding_engine = get_embedding_engine()
        vector_store = get_vector_store()
        
        # Use the chunker to process the folder
        chunks = chunker.chunk_directory(path)
        
        if not chunks:
            return ImportResponse(
                path=path,
                chunks=0,
                status="no_chunks_found"
            )
        
        # Embed chunks in batches
        vectors = []
        batch_size = 32
        for i in range(0, len(chunks), batch_size):
            batch = chunks[i:i + batch_size]
            batch_texts = [chunk.text for chunk in batch]
            batch_vectors = embedding_engine.embed_text_batch(batch_texts)
            vectors.extend(batch_vectors)
        
        # Store in vector database
        points = []
        for i, (chunk, vector) in enumerate(zip(chunks, vectors)):
            from qdrant_client.models import PointStruct
            point = PointStruct(
                id=hash(f"{path}_{i}") % (2**63),
                vector=vector,
                payload={
                    "text": chunk.text,
                    "file_path": chunk.file_path,
                    "start_line": chunk.start_line,
                    "end_line": chunk.end_line,
                    "metadata": chunk.metadata or {}
                }
            )
            points.append(point)
        
        # Store in batches
        batch_size = 100
        for i in range(0, len(points), batch_size):
            batch = points[i:i + batch_size]
            vector_store.upsert(batch)
        
        return ImportResponse(
            path=path,
            chunks=len(chunks),
            status="success"
        )
        
    except Exception as e:
        logger.error(f"Folder import failed: {e}")
        return ImportResponse(
            path=path,
            chunks=0,
            status="error",
            error=str(e)
        )


@app.post("/recluster", response_model=ReclusterResponse)
async def recluster(
    min_cluster_size: int = 5,
    min_samples: int = 3
):
    """Recluster all vectors."""
    try:
<<<<<<< HEAD
        from .cluster import ClusteringEngine
        
        clustering_engine = ClusteringEngine()
        clusters = clustering_engine.recluster_vectors(
            min_cluster_size=min_cluster_size,
            min_samples=min_samples
        )
        
        return ReclusterResponse(
            clusters=len(clusters),
            status="success",
            error=None
=======
        # Get component instance
        clustering_engine = get_clustering_engine()
        
        # Perform reclustering
        clusters = clustering_engine.recluster_vectors()
        
        return ReclusterResponse(
            clusters=len(clusters),
            status="success"
>>>>>>> 8ec39b4b
        )
        
    except Exception as e:
        logger.error(f"Reclustering failed: {e}")
        return ReclusterResponse(
            clusters=0,
            status="error",
            error=str(e)
        )


@app.get("/status", response_model=StatusResponse)
async def status():
    """Get system status."""
    try:
        # Get component instances
        vector_store = get_vector_store()
        llm_engine = get_llm_engine()
        clustering_engine = get_clustering_engine()
        config = get_config()
        
        # Test Qdrant connection
        qdrant_ok = vector_store.test_connection()
        
        # Test Ollama connection
        ollama_ok = llm_engine.test_connection()
        
        # Get available models
        models = llm_engine.list_models() if ollama_ok else []
        
        # Get total chunks
        total_chunks = vector_store.get_total_points()
        
        # Get total clusters (placeholder for now)
        total_clusters = len(clustering_engine.recluster_vectors())
        
        return StatusResponse(
            qdrant=qdrant_ok,
            ollama=ollama_ok,
            models=models,
            total_chunks=total_chunks,
            total_clusters=total_clusters,
            embedding_model=config.embedding_model
        )
        
    except Exception as e:
        logger.error(f"Status check failed: {e}")
        raise HTTPException(status_code=500, detail=str(e))


@app.get("/search")
async def search(query: str, limit: int = 10):
    """Search for similar code patterns."""
    try:
        # Get component instance
        github_extractor = get_github_extractor()
        
        results = github_extractor.search_patterns(query, limit)
        return {"results": results}
        
    except Exception as e:
        logger.error(f"Search failed: {e}")
        raise HTTPException(status_code=500, detail=str(e))


def run_server(host: str = "0.0.0.0", port: int = 8000):
    """Run the FastAPI server."""
    uvicorn.run(app, host=host, port=port)


if __name__ == "__main__":
    run_server() <|MERGE_RESOLUTION|>--- conflicted
+++ resolved
@@ -86,21 +86,6 @@
 )
 
 
-<<<<<<< HEAD
-# Initialize components
-try:
-    config = load_config()
-    embedding_engine = EmbeddingEngine()
-    vector_store = VectorStore()
-    chunker = Chunker()
-    github_extractor = GitHubExtractor()
-    llm_engine = LLMEngine()
-    clustering_engine = ClusteringEngine()
-    logger.info("All components initialized successfully")
-except Exception as e:
-    logger.error(f"Failed to initialize components: {e}")
-    raise
-=======
 # Component factory functions to avoid global state
 def get_config():
     """Get configuration instance."""
@@ -129,7 +114,6 @@
 def get_clustering_engine():
     """Get clustering engine instance."""
     return ClusteringEngine()
->>>>>>> 8ec39b4b
 
 
 @app.get("/")
@@ -296,10 +280,10 @@
 ):
     """Recluster all vectors."""
     try:
-<<<<<<< HEAD
-        from .cluster import ClusteringEngine
-        
-        clustering_engine = ClusteringEngine()
+        # Get component instance
+        clustering_engine = get_clustering_engine()
+        
+        # Perform reclustering
         clusters = clustering_engine.recluster_vectors(
             min_cluster_size=min_cluster_size,
             min_samples=min_samples
@@ -309,17 +293,6 @@
             clusters=len(clusters),
             status="success",
             error=None
-=======
-        # Get component instance
-        clustering_engine = get_clustering_engine()
-        
-        # Perform reclustering
-        clusters = clustering_engine.recluster_vectors()
-        
-        return ReclusterResponse(
-            clusters=len(clusters),
-            status="success"
->>>>>>> 8ec39b4b
         )
         
     except Exception as e:
